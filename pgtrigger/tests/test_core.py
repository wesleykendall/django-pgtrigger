--- conflicted
+++ resolved
@@ -351,11 +351,7 @@
     """
     init_registry_size = len(pgtrigger.core.registry)
     # The trigger registry should already be populated with our test triggers
-<<<<<<< HEAD
-    assert len(pgtrigger.core.registry) == 6
-=======
     assert init_registry_size >= 6
->>>>>>> 60865725
 
     # Add a trigger to the registry
     trigger = pgtrigger.Trigger(
@@ -368,29 +364,18 @@
     # Register/unregister in context managers. The state should be the same
     # at the end as the beginning
     with trigger.register(models.TestModel):
-<<<<<<< HEAD
-        assert len(pgtrigger.core.registry) == 7
+        assert len(pgtrigger.core.registry) == init_registry_size + 1
         assert f'tests.TestModel:{trigger.name}' in pgtrigger.core.registry
-
-        with trigger.unregister(models.TestModel):
-            assert len(pgtrigger.core.registry) == 6
-            assert (models.TestModel, trigger) not in pgtrigger.core.registry
-
-        # Try obtaining trigger by alias
-        assert pgtrigger.get('tests.TestModel:my_aliased_trigger')
-
-    assert len(pgtrigger.core.registry) == 6
-=======
-        assert len(pgtrigger.core.registry) == init_registry_size + 1
-        assert (models.TestModel, trigger) in pgtrigger.core.registry
 
         with trigger.unregister(models.TestModel):
             assert len(pgtrigger.core.registry) == init_registry_size
             assert (models.TestModel, trigger) not in pgtrigger.core.registry
 
+        # Try obtaining trigger by alias
+        assert pgtrigger.get('tests.TestModel:my_aliased_trigger')
+
     assert len(pgtrigger.core.registry) == init_registry_size
->>>>>>> 60865725
-    assert (models.TestModel, trigger) not in pgtrigger.core.registry
+    assert 'tests.TestModel:my_aliased_trigger' not in pgtrigger.core.registry
     with pytest.raises(ValueError, match='not found'):
         pgtrigger.get('tests.TestModel:my_aliased_trigger')
 
